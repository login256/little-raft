use crate::{
    cluster::Cluster,
    message::{LogEntry, Message},
    state_machine::{
        Snapshot, StateMachine, StateMachineTransition, TransitionAbandonedReason, TransitionState,
    },
    timer::Timer,
};
use tokio::sync::mpsc::UnboundedReceiver;
use tokio::select;
use rand::Rng;
use std::cmp::Ordering;
use std::sync::{Arc, Mutex};
use std::{
    cmp,
    collections::{BTreeMap, BTreeSet},
    time::{Duration, Instant},
};

#[derive(Clone, PartialEq, Debug)]
enum State {
    Follower,
    Candidate,
    Leader,
}

/// ReplicaID is a type alias used to identify Raft nodes.
pub type ReplicaID = usize;

type Result<T> = std::result::Result<T, ReplicaError>;

#[derive(Debug, Clone)]
enum ReplicaError {
    LogCompacted,
}

/// Replica describes the local instance running the Raft algorithm. Its goal is
/// to maintain the consistency of the user-defined StateMachine across the
/// cluster. It uses the user-defined Cluster implementation to talk to other
/// Replicas, be it over the network or pigeon post.
pub struct Replica<C, M, T, D>
where
    C: Cluster<T, D>,
    M: StateMachine<T, D>,
    T: StateMachineTransition,
    D: Clone,
{
    /// ID of this Replica.
    id: ReplicaID,

    /// IDs of other Replicas in the cluster.
    peer_ids: Vec<ReplicaID>,

    /// User-defined state machine that the cluster Replicates.
    state_machine: Arc<Mutex<M>>,

    /// Interface a Replica uses to communicate with the rest of the cluster.
    cluster: Arc<Mutex<C>>,

    /// Current term.
    current_term: usize,

    /// ID of peers with votes for self.
    current_votes: Option<Box<BTreeSet<usize>>>,

    /// State of this Replica.
    state: State,

    /// Who the last vote was cast for.
    voted_for: Option<usize>,

    /// entries this Replica is aware of.
    log: Vec<LogEntry<T>>,

    /// Index of the highest transition known to be committed.
    commit_index: usize,

    /// Index of the highest transition applied to the local state machine.
    last_applied: usize,

    /// For each server, index of the next log entry to send to that server.
    /// Only present on leaders.
    next_index: BTreeMap<usize, usize>,

    /// For each server, index of highest log entry known to be replicated on
    /// that server. Only present on leaders.
    match_index: BTreeMap<usize, usize>,

    /// No-op transition used to force a faster Replica update when a cluster
    /// Leader changes. Applied this transition multiple times must have no
    /// affect on the state machine.
    noop_transition: T,

    /// Timer used for heartbeat messages.
    heartbeat_timer: Timer,

    /// Timeout range within a randomized timeout is picked for when to start a
    /// new Leader election if the current Leader is not sending heartbeats.
    election_timeout: (Duration, Duration),

    /// If no heartbeat message is received by the deadline, the Replica will
    /// start an election.
    next_election_deadline: Instant,

    /// The number of transaction logs that this instance will let accumulate
    /// before merging them into a single snapshot. Snapshotting is enabled <=>
    /// snapshot_delta > 0.
    snapshot_delta: usize,

    /// The log snapshot of this Replica. Even if snapshot_delta is 0, the
    /// snapshot field can be Some(_), since the Replica can be started with a
    /// seed snapshot.
    snapshot: Option<Snapshot<D>>,

    /// The length of the log sequence that is represented by the snapshot.
    /// Since compacted entries aren't in the log anymore, access to the log
    /// should be done with log[log_index - index_offset].
    ///
    /// The following is always true:
    ///
    /// last_log_index = log.len() - 1 + index_offset.
    index_offset: usize,
}

impl<C, M, T, D> Replica<C, M, T, D>
where
    C: Cluster<T, D>,
    M: StateMachine<T, D>,
    T: StateMachineTransition,
    D: Clone,
{
    /// Create a new Replica.
    ///
    /// id is the ID of this Replica within the cluster.
    ///
    /// peer_ids is a vector of IDs of all other Replicas in the cluster.
    ///
    /// cluster represents the abstraction the Replica uses to talk with other
    /// Replicas.
    ///
    /// state_machine is the state machine that Raft maintains.
    ///
    /// snapshot_delta tells the Replica how many transaction logs to accumulate
    /// before doing compaction and merging them into a snapshot. Snapshotting
    /// is enabled if and only if snapshot_delta > 0.
    ///
    /// noop_transition is a transition that can be applied to the state machine
    /// multiple times with no effect.
    ///
    /// heartbeat_timeout defines how often the Leader Replica sends out
    /// heartbeat messages.
    ///
    /// election_timeout_range defines the election timeout interval. If the
    /// Replica gets no messages from the Leader before the timeout, it
    /// initiates an election. In practice, pick election_timeout_range to be
    /// 2-3x the value of heartbeat_timeout, depending on your particular
    /// use-case network latency and responsiveness needs. An
    /// election_timeout_range / heartbeat_timeout ratio that's too low might
    /// cause unwarranted re-elections in the cluster.
    pub fn new(
        id: ReplicaID,
        peer_ids: Vec<ReplicaID>,
        cluster: Arc<Mutex<C>>,
        state_machine: Arc<Mutex<M>>,
        snapshot_delta: usize,
        noop_transition: T,
        heartbeat_timeout: Duration,
        election_timeout_range: (Duration, Duration),
    ) -> Replica<C, M, T, D> {
        let snapshot = state_machine.lock().unwrap().get_snapshot();
        // index_offset is the "length" of the snapshot, so calculate it as
        // snapshot.last_included_index + 1.
        let mut index_offset: usize = 0;
        let mut current_term: usize = 0;
        let mut log: Vec<LogEntry<T>> = Vec::new();
        if let Some(ref snapshot) = snapshot {
            index_offset = snapshot.last_included_index + 1;
            current_term = snapshot.last_included_term;
        } else {
            // If the Replica is starting anew, create a default no-op transition as
            // the very first entry in the log. This trick lets us make sure every
            // Replica has a non-empty log. If the Replica is starting from a
            // snapshot, initialize current log to empty.
            log = vec![LogEntry {
                term: 0,
                index: 0,
                transition: noop_transition.clone(),
            }]
        }

        Replica {
            state_machine,
            cluster,
            peer_ids,
            id,
            current_term,
            current_votes: None,
            state: State::Follower,
            voted_for: None,
            log,
            noop_transition,
            commit_index: 0,
            last_applied: 0,
            next_index: BTreeMap::new(),
            match_index: BTreeMap::new(),
            election_timeout: election_timeout_range,
            heartbeat_timer: Timer::new(heartbeat_timeout),
            next_election_deadline: Instant::now(),
            snapshot,
            snapshot_delta,
            index_offset,
        }
    }

    /// This function starts the Replica and blocks forever.
    ///
    /// recv_msg is a channel on which the user must notify the Replica whenever
    /// new messages from the Cluster are available. The Replica will not poll
    /// for messages from the Cluster unless notified through recv_msg.
    ///
    /// recv_transition is a channel on which the user must notify the Replica
    /// whenever new transitions to be processed for the StateMachine are
    /// available. The Replica will not poll for pending transitions for the
    /// StateMachine unless notified through recv_transition.
    pub async fn start(&mut self, recv_msg: & mut UnboundedReceiver<()>, recv_transition: & mut UnboundedReceiver<()>) {
        loop {
            if self.cluster.lock().unwrap().halt() {
                return;
            }

            match self.state {
                State::Leader => self.poll_as_leader(recv_msg, recv_transition).await,
                State::Follower => self.poll_as_follower(recv_msg).await,
                State::Candidate => self.poll_as_candidate(recv_msg).await,
            }

            self.apply_ready_entries();
        }
    }

    async fn poll_as_leader(&mut self, recv_msg: &mut UnboundedReceiver<()>, recv_transition: &mut UnboundedReceiver<()>) {
        /*
        let mut select = Select::new();
        let recv_heartbeat = self.heartbeat_timer.get_rx();
        let (msg, transition, heartbeat) = (
            select.recv(recv_msg),
            select.recv(recv_transition),
            select.recv(recv_heartbeat),
        );

        let oper = select.select();
        */
        
        let recv_heartbeat = self.heartbeat_timer.get_rx();
        select! {
            _msg = recv_msg.recv() => {
                let messages = self.cluster.lock().unwrap().receive_messages();
                for message in messages {
                    self.process_message(message);
                }
            }
            _tst = recv_transition.recv() => {
                self.load_new_transitions();
                self.broadcast_append_entry_request();
            }
            _hbt = recv_heartbeat.recv() => {
                self.broadcast_append_entry_request();
                self.heartbeat_timer.renew();
            }
        };
        /*
        match oper.index() {
            // Process pending messages.
            i if i == msg => {
                oper.recv(recv_msg)
                    .expect("could not react to a new message");
                let messages = self.cluster.lock().unwrap().receive_messages();
                for message in messages {
                    self.process_message(message);
                }
            }
            // Process pending transitions.
            i if i == transition => {
                oper.recv(recv_transition)
                    .expect("could not react to a new transition");
                self.load_new_transitions();
                self.broadcast_append_entry_request();
            }
            // Broadcast heartbeat messages.
            i if i == heartbeat => {
                oper.recv(recv_heartbeat)
                    .expect("could not react to the heartbeat");
                self.broadcast_append_entry_request();
                self.heartbeat_timer.renew();
            }
            _ => unreachable!(),
        }
        */
    }

    fn broadcast_append_entry_request(&mut self) {
        self.broadcast_message(|peer_id: ReplicaID| {
            match self.get_term_at_index(self.next_index[&peer_id] - 1) {
                Ok(term) => Message::AppendEntryRequest {
                    from_id: self.id,
                    term: self.current_term,
                    prev_log_index: self.next_index[&peer_id] - 1,
                    prev_log_term: term,
                    entries: self.get_entries_for_peer(peer_id),
                    commit_index: self.commit_index,
                },
                Err(ReplicaError::LogCompacted) => {
                    let snapshot = self.snapshot.as_ref().unwrap();
                    Message::InstallSnapshotRequest {
                        from_id: self.id,
                        term: self.current_term,
                        last_included_index: snapshot.last_included_index,
                        last_included_term: snapshot.last_included_term,
                        offset: 0,
                        data: snapshot.data.clone(),
                        done: true,
                    }
                }
            }
        });
    }

<<<<<<< HEAD
    async fn poll_as_follower(&mut self, recv_msg: &mut UnboundedReceiver<()>) {
        let mut timer = Timer::new(self.next_election_deadline- Instant::now());
        select! {
            _msg = recv_msg.recv() =>{
=======
    fn get_term_at_index(&self, index: usize) -> Result<usize> {
        if let Some(snapshot) = &self.snapshot {
            if index == snapshot.last_included_index {
                return Ok(snapshot.last_included_term);
            } else if index > snapshot.last_included_index {
                let localized_index = index - self.index_offset;
                return Ok(self.log[localized_index].term);
            }
            Err(ReplicaError::LogCompacted)
        } else {
            Ok(self.log[index].term)
        }
    }

    fn poll_as_follower(&mut self, recv_msg: &Receiver<()>) {
        match recv_msg.recv_deadline(self.next_election_deadline) {
            // Process pending messages.
            Ok(_) => {
>>>>>>> 466ed239
                let messages = self.cluster.lock().unwrap().receive_messages();
                // Update the election deadline if more than zero messages were
                // actually received.
                if !messages.is_empty() {
                    self.update_election_deadline();
                }

                for message in messages {
                    self.process_message(message);
                }
            }
            // Become candidate and update elction deadline.
            _tm = timer.get_rx().recv() => {
                self.become_candidate();
                self.update_election_deadline();
            }
        }

        // Load new transitions. The follower will ignore these transitions, but
        // they are still polled for periodically to ensure there are no stale
        // transitions in case the Replica's state changes.
        self.load_new_transitions();
    }

    fn process_message(&mut self, message: Message<T, D>) {
        match self.state {
            State::Leader => self.process_message_as_leader(message),
            State::Candidate => self.process_message_as_candidate(message),
            State::Follower => self.process_message_as_follower(message),
        }
    }

    fn update_election_deadline(&mut self) {
        // Randomize each election deadline within the allowed range.
        self.next_election_deadline = Instant::now()
            + rand::thread_rng().gen_range(self.election_timeout.0..=self.election_timeout.1);
    }

    async fn poll_as_candidate(&mut self, recv_msg: &mut UnboundedReceiver<()>) {
        let mut timer = Timer::new(self.next_election_deadline- Instant::now());
        select! {
            _msg = recv_msg.recv() =>{
                // Process pending messages.
                let messages = self.cluster.lock().unwrap().receive_messages();
                // Update the election deadline if more than zero messages were
                // actually received.
                if !messages.is_empty() {
                    self.update_election_deadline();
                }
                for message in messages {
                    self.process_message(message);
                }
            }
            // Become candidate and update elction deadline.
            _tm = timer.get_rx().recv() => {
                self.become_candidate();
                self.update_election_deadline();
            }
        }

        // Load new transitions. The candidate will ignore these transitions,
        // but they are still polled for periodically to ensure there are no
        // stale transitions in case the Replica's state changes.
        self.load_new_transitions();
    }

    fn broadcast_message<F>(&self, message_generator: F)
    where
        F: Fn(usize) -> Message<T, D>,
    {
        self.peer_ids.iter().for_each(|peer_id| {
            self.cluster
                .lock()
                .unwrap()
                .send_message(*peer_id, message_generator(*peer_id))
        });
    }

    // Get log entries that have not been acknowledged by the peer.
    fn get_entries_for_peer(&self, peer_id: ReplicaID) -> Vec<LogEntry<T>> {
        // TODO: double check
        self.log[self.next_index[&peer_id] - self.index_offset..self.log.len()].to_vec()
    }

    // Apply entries that are ready to be applied.
    fn apply_ready_entries(&mut self) {
        if self.log.is_empty() {
            return;
        }

        // Move the commit index to the latest log index that has been
        // replicated on the majority of the replicas.
        let mut state_machine = self.state_machine.lock().unwrap();
        let mut n = self.log.len() - 1 + self.index_offset;
        if self.state == State::Leader && self.commit_index < n {
            let old_commit_index = self.commit_index;
            while n > self.commit_index {
                let num_replications =
                    self.match_index.iter().fold(
                        0,
                        |acc, mtch_idx| if mtch_idx.1 >= &n { acc + 1 } else { acc },
                    );

                if num_replications * 2 >= self.peer_ids.len()
                    && self.log[n - self.index_offset].term == self.current_term
                {
                    self.commit_index = n;
                }
                n -= 1;
            }

            for i in old_commit_index + 1..=self.commit_index {
                state_machine.register_transition_state(
                    self.log[i - self.index_offset].transition.get_id(),
                    TransitionState::Committed,
                );
            }
        }

        // Apply entries that are behind the currently committed index.
        while self.commit_index > self.last_applied {
            self.last_applied += 1;
            let local_idx = self.last_applied - self.index_offset;
            state_machine.apply_transition(self.log[local_idx].transition.clone());
            state_machine.register_transition_state(
                self.log[local_idx].transition.get_id(),
                TransitionState::Applied,
            );
        }

        // If snapshot_delta is greater than 0, check whether it's time for log
        // compaction.
        if self.snapshot_delta > 0 {
            // Calculate number of applied logs that haven't been compacted yet.
            let curr_delta = self.last_applied + 1 - self.index_offset;
            // If the number of accumulated logs is greater than or equal to the
            // configured delta, do compaction.
            if curr_delta >= self.snapshot_delta {
                let last_applied = self.last_applied;
                self.snapshot = Some(state_machine.create_snapshot(
                    last_applied,
                    self.log[last_applied - self.index_offset].term,
                ));
                self.log.retain(|l| l.index > last_applied);
                self.index_offset = last_applied + 1;
            }
        }
    }

    fn load_new_transitions(&mut self) {
        // Load new transitions. Ignore the transitions if the replica is not
        // the Leader.
        let mut state_machine = self.state_machine.lock().unwrap();
        let transitions = state_machine.get_pending_transitions();
        for transition in transitions {
            if self.state == State::Leader {
                self.log.push(LogEntry {
                    index: self.log.len() + self.index_offset,
                    transition: transition.clone(),
                    term: self.current_term,
                });

                state_machine
                    .register_transition_state(transition.get_id(), TransitionState::Queued);
            } else {
                state_machine.register_transition_state(
                    transition.get_id(),
                    TransitionState::Abandoned(TransitionAbandonedReason::NotLeader),
                );
            }
        }
    }

    fn process_message_as_leader(&mut self, message: Message<T, D>) {
        match message {
            Message::AppendEntryResponse {
                from_id,
                term,
                success,
                last_index,
                mismatch_index,
            } => {
                if term > self.current_term {
                    // Become follower if another node's term is higher.
                    self.cluster.lock().unwrap().register_leader(None);
                    self.become_follower(term);
                } else if success {
                    // Update information about the peer's logs.
                    self.next_index.insert(from_id, last_index + 1);
                    self.match_index.insert(from_id, last_index);
                } else {
                    // Update information about the peer's logs.
                    //
                    // If the mismatch_index is greater than or equal to the
                    // existing next_index, then we know that this rejection is a
                    // stray out-of-order or duplicate rejection, which we can
                    // ignore. The reason we know that is because mismatch_index is
                    // set by the follower to prev_log_index, which was in turn set
                    // by the leader to next_index-1. Hence mismatch_index can't be
                    // greater than or equal to next_index.
                    //
                    // If the mismatch_index isn't stray, we set next_index to the
                    // min of next_index and last_index; this is equivalent to the
                    // Raft paper's guidance on decreasing next_index by one at a
                    // time, but is more performant in cases when we can cut
                    // straight to the follower's last_index+1.
                    if let Some(mismatch_index) = mismatch_index {
                        if mismatch_index < self.next_index[&from_id] {
                            let next_index = cmp::min(mismatch_index, last_index + 1);
                            self.next_index.insert(from_id, next_index);
                        }
                    }
                }
            }
            Message::InstallSnapshotResponse {
                from_id,
                term,
                last_included_index,
            } => {
                if term > self.current_term {
                    // Become follower if another node's term is higher.
                    self.cluster.lock().unwrap().register_leader(None);
                    self.become_follower(term);
                } else {
                    self.next_index.insert(from_id, last_included_index + 1);
                    self.match_index.insert(from_id, last_included_index);
                }
            }
            _ => {}
        }
    }

    fn process_vote_request_as_follower(
        &mut self,
        from_id: ReplicaID,
        term: usize,
        last_log_index: usize,
        last_log_term: usize,
    ) {
        match self.current_term.cmp(&term) {
            Ordering::Greater => {
                // Do not vote for Replicas that are behind.
                self.cluster.lock().unwrap().send_message(
                    from_id,
                    Message::VoteResponse {
                        from_id: self.id,
                        term: self.current_term,
                        vote_granted: false,
                    },
                );
            }
            Ordering::Less => {
                // Become a follower if the other replica's term is higher.
                self.cluster.lock().unwrap().register_leader(None);
                self.become_follower(term);
            }
            _ => {}
        }

        let self_last_log_index = self.get_last_log_index();
        let self_last_log_term = self.get_last_log_term();
        if (self.voted_for == None || self.voted_for == Some(from_id))
            && self_last_log_index <= last_log_index
            && self_last_log_term <= last_log_term
        {
            // If the criteria are met, grant the vote.
            let mut cluster = self.cluster.lock().unwrap();
            cluster.register_leader(None);
            cluster.send_message(
                from_id,
                Message::VoteResponse {
                    from_id: self.id,
                    term: self.current_term,
                    vote_granted: true,
                },
            );
            self.voted_for = Some(from_id);
            return;
        }

        // If the criteria are not met or if already voted for someone else, do
        // not grant the vote.
        self.cluster.lock().unwrap().send_message(
            from_id,
            Message::VoteResponse {
                from_id: self.id,
                term: self.current_term,
                vote_granted: false,
            },
        );
    }

    fn process_install_snapshot_request_as_follower(
        &mut self,
        from_id: ReplicaID,
        term: usize,
        last_included_index: usize,
        last_included_term: usize,
        _offset: usize,
        data: D,
        _done: bool,
    ) {
        if self.current_term > term {
            self.cluster.lock().unwrap().send_message(
                from_id,
                Message::InstallSnapshotResponse {
                    from_id: self.id,
                    term: self.current_term,
                    last_included_index: self.get_last_log_index(),
                },
            );
            return;
        }

        let snapshot = Snapshot {
            last_included_index,
            last_included_term,
            data,
        };

        // Retain only logs not already in the snapshot. These logs are
        // guaranteed to not be committed yet (otherwise we wouldn't be
        // receiving the snapshot in the first place), so it is correct to
        // restore StateMachine state from the snapshot.
        let mut state_machine = self.state_machine.lock().unwrap();
        self.log.retain(|l| l.index > last_included_index);
        state_machine.set_snapshot(snapshot.clone());
        self.snapshot = Some(snapshot);
        self.index_offset = last_included_index + 1;
        self.commit_index = last_included_index;
        self.last_applied = last_included_index;
        // It is likely that the snapshot contained new information, so we need
        // to update our current term.
        self.current_term = self.get_last_log_term();
        self.cluster.lock().unwrap().send_message(
            from_id,
            Message::InstallSnapshotResponse {
                from_id: self.id,
                term: self.current_term,
                last_included_index: self.get_last_log_index(),
            },
        );
    }

    fn process_append_entry_request_as_follower(
        &mut self,
        from_id: ReplicaID,
        term: usize,
        prev_log_index: usize,
        prev_log_term: usize,
        entries: Vec<LogEntry<T>>,
        commit_index: usize,
    ) {
        // Check that the leader's term is at least as large as ours.
        if self.current_term > term {
            self.cluster.lock().unwrap().send_message(
                from_id,
                Message::AppendEntryResponse {
                    from_id: self.id,
                    term: self.current_term,
                    success: false,
                    last_index: self.get_last_log_index(),
                    mismatch_index: None,
                },
            );
            return;
        }

        // If our log doesn't contain an entry at prev_log_index with the
        // prev_log_term term, reply false.
        if prev_log_index >= self.log.len() + self.index_offset
            || self.get_term_at_index(prev_log_index).unwrap() != prev_log_term
        {
            self.cluster.lock().unwrap().send_message(
                from_id,
                Message::AppendEntryResponse {
                    from_id: self.id,
                    term: self.current_term,
                    success: false,
                    last_index: self.get_last_log_index(),
                    mismatch_index: Some(prev_log_index),
                },
            );
            return;
        }

        let mut state_machine = self.state_machine.lock().unwrap();
        for entry in entries {
            // Drop local inconsistent logs.
            if entry.index <= self.get_last_log_index()
            && entry.term != self.get_term_at_index(entry.index).unwrap() {
                for i in entry.index..self.log.len() {
                    state_machine.register_transition_state(
                        self.log[i].transition.get_id(),
                        TransitionState::Abandoned(TransitionAbandonedReason::ConflictWithLeader)
                    );
                } 
                self.log.truncate(entry.index);
            }

            // Push received logs.
            if entry.index == self.log.len() + self.index_offset {
                self.log.push(entry);
            }
        }

        // Update local commit index to either the received commit index or the
        // latest local log position, whichever is smaller.
        if commit_index > self.commit_index && !self.log.is_empty() {
            self.commit_index = cmp::min(commit_index, self.log[self.log.len() - 1].index);
        }

        let mut cluster = self.cluster.lock().unwrap();
        cluster.register_leader(Some(from_id));
        cluster.send_message(
            from_id,
            Message::AppendEntryResponse {
                from_id: self.id,
                term: self.current_term,
                success: true,
                last_index: self.get_last_log_index(),
                mismatch_index: None,
            },
        );
    }

    fn process_message_as_follower(&mut self, message: Message<T, D>) {
        match message {
            Message::VoteRequest {
                from_id,
                term,
                last_log_index,
                last_log_term,
            } => {
                self.process_vote_request_as_follower(from_id, term, last_log_index, last_log_term)
            }
            Message::AppendEntryRequest {
                term,
                from_id,
                prev_log_index,
                prev_log_term,
                entries,
                commit_index,
            } => self.process_append_entry_request_as_follower(
                from_id,
                term,
                prev_log_index,
                prev_log_term,
                entries,
                commit_index,
            ),
            Message::InstallSnapshotRequest {
                from_id,
                term,
                last_included_index,
                last_included_term,
                offset,
                data,
                done,
            } => self.process_install_snapshot_request_as_follower(
                from_id,
                term,
                last_included_index,
                last_included_term,
                offset,
                data,
                done,
            ),
            _ => { /* ignore */ }
        }
    }

    fn process_message_as_candidate(&mut self, message: Message<T, D>) {
        match message {
            Message::AppendEntryRequest { term, from_id, .. } => {
                self.process_append_entry_request_as_candidate(term, from_id, message)
            }
            Message::VoteRequest { term, from_id, .. } => {
                self.process_vote_request_as_candidate(term, from_id, message)
            }
            Message::VoteResponse {
                from_id,
                term,
                vote_granted,
            } => self.process_vote_response_as_candidate(from_id, term, vote_granted),
            Message::InstallSnapshotRequest { from_id, term, .. } => {
                self.process_install_snapshot_request_as_candidate(from_id, term, message)
            }
            _ => { /* ignore */ }
        }
    }

    fn process_install_snapshot_request_as_candidate(
        &mut self,
        from_id: ReplicaID,
        term: usize,
        message: Message<T, D>,
    ) {
        // If the term is greater or equal to current term, then there's an
        // active Leader, so convert self to a follower. If the term is smaller
        // than the current term, inform the sender of your current term.
        if term >= self.current_term {
            self.cluster.lock().unwrap().register_leader(None);
            self.become_follower(term);
            self.process_message(message);
        } else {
            self.cluster.lock().unwrap().send_message(
                from_id,
                Message::InstallSnapshotResponse {
                    from_id: self.id,
                    last_included_index: self.get_last_log_index(),
                    term: self.current_term,
                },
            );
        }
    }

    fn process_vote_response_as_candidate(
        &mut self,
        from_id: ReplicaID,
        term: usize,
        vote_granted: bool,
    ) {
        if term > self.current_term {
            self.cluster.lock().unwrap().register_leader(None);
            self.become_follower(term);
        } else if vote_granted {
            // Record that the vote has been granted.
            if let Some(cur_votes) = &mut self.current_votes {
                cur_votes.insert(from_id);
                // If more than half of the cluster has voted for the Replica
                // (the Replica itself included), it's time to become the
                // Leader.
                if cur_votes.len() * 2 > self.peer_ids.len() {
                    self.become_leader();
                }
            }
        }
    }

    fn process_vote_request_as_candidate(
        &mut self,
        term: usize,
        from_id: ReplicaID,
        message: Message<T, D>,
    ) {
        if term > self.current_term {
            self.cluster.lock().unwrap().register_leader(None);
            self.become_follower(term);
            self.process_message(message);
        } else {
            self.cluster.lock().unwrap().send_message(
                from_id,
                Message::VoteResponse {
                    from_id: self.id,
                    term: self.current_term,
                    vote_granted: false,
                },
            );
        }
    }

    fn process_append_entry_request_as_candidate(
        &mut self,
        term: usize,
        from_id: ReplicaID,
        message: Message<T, D>,
    ) {
        if term >= self.current_term {
            self.cluster.lock().unwrap().register_leader(None);
            self.become_follower(term);
            self.process_message(message);
        } else {
            self.cluster.lock().unwrap().send_message(
                from_id,
                Message::AppendEntryResponse {
                    from_id: self.id,
                    term: self.current_term,
                    success: false,
                    last_index: self.get_last_log_index(),
                    mismatch_index: None,
                },
            );
        }
    }

    fn become_leader(&mut self) {
        self.cluster.lock().unwrap().register_leader(Some(self.id));
        self.state = State::Leader;
        self.current_votes = None;
        self.voted_for = None;
        self.next_index = BTreeMap::new();
        self.match_index = BTreeMap::new();
        for peer_id in &self.peer_ids {
            self.next_index
                .insert(*peer_id, self.log.len() + self.index_offset);
            self.match_index.insert(*peer_id, 0);
        }

        // If the previous Leader had some uncommitted entries that were
        // replicated to this now-Leader server, this replica will not commit
        // them until its commit index advances to a log entry appended in this
        // Leader's term. To carry out this operation as soon as the new Leader
        // emerges, append a no-op entry. This is a neat optimization described
        // in the part 8 of the paper.
        self.log.push(LogEntry {
            index: self.log.len() + self.index_offset,
            transition: self.noop_transition.clone(),
            term: self.current_term,
        });
    }

    fn become_follower(&mut self, term: usize) {
        self.current_term = term;
        self.state = State::Follower;
        self.current_votes = None;
        self.voted_for = None;
    }

    fn become_candidate(&mut self) {
        // Increase current term.
        self.current_term += 1;
        // Claim yourself a candidate.
        self.state = State::Candidate;
        // Initialize votes. Vote for yourself.
        let mut votes = BTreeSet::new();
        votes.insert(self.id);
        self.current_votes = Some(Box::new(votes));
        self.voted_for = Some(self.id);
        // Fan out vote requests.
        self.broadcast_message(|_: usize| Message::VoteRequest {
            from_id: self.id,
            term: self.current_term,
            last_log_index: self.get_last_log_index(),
            last_log_term: self.get_last_log_term(),
        });

        if self.peer_ids.is_empty() {
            self.become_leader();
        }
    }

    fn get_last_log_index(&self) -> usize {
        if let Some(log) = self.log.last() {
            log.index
        } else {
            self.index_offset - 1
        }
    }

    fn get_last_log_term(&self) -> usize {
        if let Some(log) = self.log.last() {
            log.term
        } else {
            self.snapshot.as_ref().unwrap().last_included_term
        }
    }
}<|MERGE_RESOLUTION|>--- conflicted
+++ resolved
@@ -325,12 +325,7 @@
         });
     }
 
-<<<<<<< HEAD
-    async fn poll_as_follower(&mut self, recv_msg: &mut UnboundedReceiver<()>) {
-        let mut timer = Timer::new(self.next_election_deadline- Instant::now());
-        select! {
-            _msg = recv_msg.recv() =>{
-=======
+    
     fn get_term_at_index(&self, index: usize) -> Result<usize> {
         if let Some(snapshot) = &self.snapshot {
             if index == snapshot.last_included_index {
@@ -345,11 +340,10 @@
         }
     }
 
-    fn poll_as_follower(&mut self, recv_msg: &Receiver<()>) {
-        match recv_msg.recv_deadline(self.next_election_deadline) {
-            // Process pending messages.
-            Ok(_) => {
->>>>>>> 466ed239
+    async fn poll_as_follower(&mut self, recv_msg: &mut UnboundedReceiver<()>) {
+        let mut timer = Timer::new(self.next_election_deadline- Instant::now());
+        select! {
+            _msg = recv_msg.recv() =>{
                 let messages = self.cluster.lock().unwrap().receive_messages();
                 // Update the election deadline if more than zero messages were
                 // actually received.
