--- conflicted
+++ resolved
@@ -1,25 +1,13 @@
 use crate::{
     cluster::Cluster,
     message::{LogEntry, Message},
-<<<<<<< HEAD
-    state_machine::{StateMachine, StateMachineTransition, Storage, TransitionState},
+    state_machine::{StateMachine, StateMachineTransition, Storage, TransitionAbandonedReason, TransitionState},
     timer::Timer,
 };
 use log::{debug, info};
 use log_derive::{logfn, logfn_inputs};
 use madsim::collections::{BTreeMap, BTreeSet};
 use madsim::rand::Rng;
-=======
-    state_machine::{
-        Snapshot, StateMachine, StateMachineTransition, TransitionAbandonedReason, TransitionState,
-    },
-    timer::Timer,
-};
-use crossbeam_channel::{Receiver, Select};
-use rand::Rng;
-use std::cmp::Ordering;
-use std::sync::{Arc, Mutex};
->>>>>>> 466ed239
 use std::{
     cmp,
     time::{Duration, Instant},
@@ -50,22 +38,14 @@
 /// to maintain the consistency of the user-defined StateMachine across the
 /// cluster. It uses the user-defined Cluster implementation to talk to other
 /// Replicas, be it over the network or pigeon post.
-<<<<<<< HEAD
 #[derive(Debug)]
-pub struct Replica<S, T, C, ST>
+pub struct Replica<S, T, C, ST, D>
 where
     T: StateMachineTransition + Debug,
     S: StateMachine<T> + Debug,
-    C: Cluster<T> + Debug,
-    ST: Storage<T> + Debug,
-=======
-pub struct Replica<C, M, T, D>
-where
-    C: Cluster<T, D>,
-    M: StateMachine<T, D>,
-    T: StateMachineTransition,
-    D: Clone,
->>>>>>> 466ed239
+    C: Cluster<T, D> + Debug,
+    ST: Storage<T, D> + Debug,
+    D: Clone + Debug,
 {
     /// ID of this Replica.
     id: ReplicaID,
@@ -124,18 +104,6 @@
     /// start an election.
     next_election_deadline: Instant,
 
-<<<<<<< HEAD
-    // Storage trait, for store data
-    storage: Arc<Mutex<ST>>,
-}
-
-impl<S, T, C, ST> Replica<S, T, C, ST>
-where
-    T: StateMachineTransition + Debug,
-    S: StateMachine<T> + Debug,
-    C: Cluster<T> + Debug,
-    ST: Storage<T> + Debug,
-=======
     /// The number of transaction logs that this instance will let accumulate
     /// before merging them into a single snapshot. Snapshotting is enabled <=>
     /// snapshot_delta > 0.
@@ -154,15 +122,18 @@
     ///
     /// last_log_index = log.len() - 1 + index_offset.
     index_offset: usize,
+
+    // Storage trait, for store data
+    storage: Arc<Mutex<ST>>,
 }
 
-impl<C, M, T, D> Replica<C, M, T, D>
+impl<S, T, C, ST, D> Replica<S, T, C, ST, D>
 where
-    C: Cluster<T, D>,
-    M: StateMachine<T, D>,
-    T: StateMachineTransition,
-    D: Clone,
->>>>>>> 466ed239
+    T: StateMachineTransition + Debug,
+    S: StateMachine<T, D> + Debug,
+    C: Cluster<T, D> + Debug,
+    ST: Storage<T> + Debug,
+    D: Clone + Debug,
 {
     /// Create a new Replica.
     ///
@@ -187,23 +158,12 @@
     ///
     /// election_timeout_range defines the election timeout interval. If the
     /// Replica gets no messages from the Leader before the timeout, it
-<<<<<<< HEAD
-    /// initiates an election.
-    ///
-    /// In practice, pick election_timeout_range to be 2-3x the value of
-    /// heartbeat_timeout, depending on your particular use-case network latency
-    /// and responsiveness needs. An election_timeout_range / heartbeat_timeout
-    /// ratio that's too low might cause unwarranted re-elections in the
-    /// cluster.
-    pub async fn new(
-=======
     /// initiates an election. In practice, pick election_timeout_range to be
     /// 2-3x the value of heartbeat_timeout, depending on your particular
     /// use-case network latency and responsiveness needs. An
     /// election_timeout_range / heartbeat_timeout ratio that's too low might
     /// cause unwarranted re-elections in the cluster.
     pub fn new(
->>>>>>> 466ed239
         id: ReplicaID,
         peer_ids: Vec<ReplicaID>,
         cluster: Arc<Mutex<C>>,
@@ -212,14 +172,20 @@
         noop_transition: T,
         heartbeat_timeout: Duration,
         election_timeout_range: (Duration, Duration),
-<<<<<<< HEAD
         storage: Arc<Mutex<ST>>,
-    ) -> Replica<S, T, C, ST> {
+    ) -> Replica<S, T, C, ST, D> {
+        let snapshot = state_machine.lock().unwrap().get_snapshot();
+        // index_offset is the "length" of the snapshot, so calculate it as
+        // snapshot.last_included_index + 1.
+        let mut index_offset: usize = 0;
+        if let Some(ref snapshot) = snapshot {
+            index_offset = snapshot.last_included_index + 1;
+        }
         let current_term = storage.clone().lock().await.get_term();
         let voted_for = storage.clone().lock().await.get_vote();
         let last_index = storage.clone().lock().await.last_index();
         let log = if last_index != 0 {
-            storage.clone().lock().await.entries(0, last_index)
+            storage.clone().lock().await.entries(index_offset, last_index)
         } else {
             let v = LogEntry {
                 term: 0,
@@ -240,41 +206,6 @@
             voted_for: voted_for,
             log: log,
             noop_transition: noop_transition.clone(),
-=======
-    ) -> Replica<C, M, T, D> {
-        let snapshot = state_machine.lock().unwrap().get_snapshot();
-        // index_offset is the "length" of the snapshot, so calculate it as
-        // snapshot.last_included_index + 1.
-        let mut index_offset: usize = 0;
-        let mut current_term: usize = 0;
-        let mut log: Vec<LogEntry<T>> = Vec::new();
-        if let Some(ref snapshot) = snapshot {
-            index_offset = snapshot.last_included_index + 1;
-            current_term = snapshot.last_included_term;
-        } else {
-            // If the Replica is starting anew, create a default no-op transition as
-            // the very first entry in the log. This trick lets us make sure every
-            // Replica has a non-empty log. If the Replica is starting from a
-            // snapshot, initialize current log to empty.
-            log = vec![LogEntry {
-                term: 0,
-                index: 0,
-                transition: noop_transition.clone(),
-            }]
-        }
-
-        Replica {
-            state_machine,
-            cluster,
-            peer_ids,
-            id,
-            current_term,
-            current_votes: None,
-            state: State::Follower,
-            voted_for: None,
-            log,
-            noop_transition,
->>>>>>> 466ed239
             commit_index: 0,
             last_applied: 0,
             next_index: BTreeMap::new(),
@@ -282,13 +213,10 @@
             election_timeout: election_timeout_range,
             heartbeat_timer: Timer::new(heartbeat_timeout),
             next_election_deadline: Instant::now(),
-<<<<<<< HEAD
             storage: storage,
-=======
             snapshot,
             snapshot_delta,
             index_offset,
->>>>>>> 466ed239
         }
     }
 
@@ -348,34 +276,7 @@
         };
     }
 
-<<<<<<< HEAD
     async fn broadcast_append_entry_request(&mut self) {
-        self.broadcast_message(|peer_id: ReplicaID| Message::AppendEntryRequest {
-            term: self.current_term,
-            from_id: self.id,
-            prev_log_index: self.next_index[&peer_id] - 1,
-            prev_log_term: self.log[self.next_index[&peer_id] - 1].term,
-            entries: self.get_entries_for_peer(peer_id),
-            commit_index: self.commit_index,
-        })
-        .await;
-    }
-
-    #[logfn_inputs(Trace)]
-    async fn poll_as_follower(&mut self, recv_msg: &mut UnboundedReceiver<()>) {
-        let now = Instant::now();
-        let time_to_die = if self.next_election_deadline <= now {
-            Duration::ZERO
-        } else {
-            self.next_election_deadline - now
-        };
-        debug!("follower wait message with time out {:?}", time_to_die);
-        let mut timer = Timer::new(time_to_die);
-        select! {
-            _msg = recv_msg.recv() =>{
-                let messages = self.cluster.lock().await.receive_messages();
-=======
-    fn broadcast_append_entry_request(&mut self) {
         self.broadcast_message(|peer_id: ReplicaID| {
             match self.get_term_at_index(self.next_index[&peer_id] - 1) {
                 Ok(term) => Message::AppendEntryRequest {
@@ -399,7 +300,7 @@
                     }
                 }
             }
-        });
+        }).await;
     }
 
     fn get_term_at_index(&self, index: usize) -> Result<usize> {
@@ -416,12 +317,19 @@
         }
     }
 
-    fn poll_as_follower(&mut self, recv_msg: &Receiver<()>) {
-        match recv_msg.recv_deadline(self.next_election_deadline) {
-            // Process pending messages.
-            Ok(_) => {
-                let messages = self.cluster.lock().unwrap().receive_messages();
->>>>>>> 466ed239
+    #[logfn_inputs(Trace)]
+    async fn poll_as_follower(&mut self, recv_msg: &mut UnboundedReceiver<()>) {
+        let now = Instant::now();
+        let time_to_die = if self.next_election_deadline <= now {
+            Duration::ZERO
+        } else {
+            self.next_election_deadline - now
+        };
+        debug!("follower wait message with time out {:?}", time_to_die);
+        let mut timer = Timer::new(time_to_die);
+        select! {
+            _msg = recv_msg.recv() =>{
+                let messages = self.cluster.lock().await.receive_messages();
                 // Update the election deadline if more than zero messages were
                 // actually received.
                 if !messages.is_empty() {
@@ -445,11 +353,7 @@
         self.load_new_transitions().await;
     }
 
-<<<<<<< HEAD
-    async fn process_message(&mut self, message: Message<T>) {
-=======
-    fn process_message(&mut self, message: Message<T, D>) {
->>>>>>> 466ed239
+    async fn process_message(&mut self, message: Message<T, D>) {
         match self.state {
             State::Leader => self.process_message_as_leader(message).await,
             State::Candidate => self.process_message_as_candidate(message).await,
@@ -507,15 +411,9 @@
         for peer_id in &self.peer_ids {
             self.cluster
                 .lock()
-<<<<<<< HEAD
                 .await
-                .send_message(peer_id.clone(), message_generator(peer_id.clone()))
-        }
-=======
-                .unwrap()
                 .send_message(*peer_id, message_generator(*peer_id))
-        });
->>>>>>> 466ed239
+        }
     }
 
     // Get log entries that have not been acknowledged by the peer.
@@ -525,18 +423,14 @@
     }
 
     // Apply entries that are ready to be applied.
-<<<<<<< HEAD
     async fn apply_ready_entries(&mut self) {
-=======
-    fn apply_ready_entries(&mut self) {
         if self.log.is_empty() {
             return;
         }
 
->>>>>>> 466ed239
         // Move the commit index to the latest log index that has been
         // replicated on the majority of the replicas.
-        let mut state_machine = self.state_machine.lock().unwrap();
+        let mut state_machine = self.state_machine.lock().await;
         let mut n = self.log.len() - 1 + self.index_offset;
         if self.state == State::Leader && self.commit_index < n {
             let old_commit_index = self.commit_index;
@@ -556,45 +450,22 @@
             }
 
             for i in old_commit_index + 1..=self.commit_index {
-<<<<<<< HEAD
-                let mut state_machine = self.state_machine.lock().await;
-                state_machine
-                    .register_transition_state(
-                        self.log[i].transition.get_id(),
-                        TransitionState::Committed,
-                    )
-                    .await;
-=======
                 state_machine.register_transition_state(
                     self.log[i - self.index_offset].transition.get_id(),
                     TransitionState::Committed,
                 );
->>>>>>> 466ed239
             }
         }
 
         // Apply entries that are behind the currently committed index.
         while self.commit_index > self.last_applied {
             self.last_applied += 1;
-<<<<<<< HEAD
-            let mut state_machine = self.state_machine.lock().await;
-            state_machine
-                .apply_transition(self.log[self.last_applied].transition.clone())
-                .await;
-            state_machine
-                .register_transition_state(
-                    self.log[self.last_applied].transition.get_id(),
-                    TransitionState::Applied,
-                )
-                .await;
-=======
             let local_idx = self.last_applied - self.index_offset;
-            state_machine.apply_transition(self.log[local_idx].transition.clone());
+            state_machine.apply_transition(self.log[local_idx].transition.clone()).await;
             state_machine.register_transition_state(
                 self.log[local_idx].transition.get_id(),
                 TransitionState::Applied,
             );
->>>>>>> 466ed239
         }
 
         // If snapshot_delta is greater than 0, check whether it's time for log
@@ -619,42 +490,24 @@
     async fn load_new_transitions(&mut self) {
         // Load new transitions. Ignore the transitions if the replica is not
         // the Leader.
-<<<<<<< HEAD
-        let transitions = self
+        let mut state_machine = self
             .state_machine
             .lock()
             .await
-            .get_pending_transitions()
+            ;
+        let transitions = state_machine.get_pending_transitions()
             .await;
         for transition in transitions {
             if self.state == State::Leader {
                 let e = LogEntry {
-                    index: self.log.len(),
-=======
-        let mut state_machine = self.state_machine.lock().unwrap();
-        let transitions = state_machine.get_pending_transitions();
-        for transition in transitions {
-            if self.state == State::Leader {
-                self.log.push(LogEntry {
                     index: self.log.len() + self.index_offset,
->>>>>>> 466ed239
                     transition: transition.clone(),
                     term: self.current_term,
                 };
                 self.log.push(e.clone());
                 self.storage.lock().await.push_entry(e);
 
-<<<<<<< HEAD
-                let mut state_machine = self.state_machine.lock().await;
-                state_machine
-                    .register_transition_state(transition.get_id(), TransitionState::Queued)
-                    .await;
-            }
-        }
-    }
-
-    async fn process_message_as_leader(&mut self, message: Message<T>) {
-=======
+                let mut state_machine = self.state_machine.lock().unwrap();
                 state_machine
                     .register_transition_state(transition.get_id(), TransitionState::Queued);
             } else {
@@ -666,8 +519,7 @@
         }
     }
 
-    fn process_message_as_leader(&mut self, message: Message<T, D>) {
->>>>>>> 466ed239
+    async fn process_message_as_leader(&mut self, message: Message<T, D>) {
         match message {
             Message::AppendEntryResponse {
                 from_id,
@@ -733,48 +585,10 @@
         last_log_index: usize,
         last_log_term: usize,
     ) {
-<<<<<<< HEAD
-        if self.current_term > term {
-            // Do not vote for Replicas that are behind.
-            self.cluster.lock().await.send_message(
-                from_id,
-                Message::VoteResponse {
-                    from_id: self.id,
-                    term: self.current_term,
-                    vote_granted: false,
-                },
-            );
-        } else if self.current_term < term {
-            // Become follower if the other replica's term is higher.
-            self.cluster.lock().await.register_leader(None);
-            self.become_follower(term).await;
-        }
-
-        if self.voted_for == None || self.voted_for == Some(from_id) {
-            if self.log[self.log.len() - 1].index <= last_log_index
-                && self.log[self.log.len() - 1].term <= last_log_term
-            {
-                // If the criteria are met, grant the vote.
-                self.cluster.lock().await.register_leader(None);
-                self.cluster.lock().await.send_message(
-                    from_id,
-                    Message::VoteResponse {
-                        from_id: self.id,
-                        term: self.current_term,
-                        vote_granted: true,
-                    },
-                );
-                self.voted_for = Some(from_id);
-                self.storage.lock().await.store_vote(Some(from_id));
-            } else {
-                // If the criteria are not met, do not grant the vote.
-                self.cluster.lock().await.send_message(
-=======
         match self.current_term.cmp(&term) {
             Ordering::Greater => {
                 // Do not vote for Replicas that are behind.
-                self.cluster.lock().unwrap().send_message(
->>>>>>> 466ed239
+                self.cluster.lock().await.send_message(
                     from_id,
                     Message::VoteResponse {
                         from_id: self.id,
@@ -783,15 +597,10 @@
                     },
                 );
             }
-<<<<<<< HEAD
-        } else {
-            // If voted for someone else, don't grant the vote.
-            self.cluster.lock().await.send_message(
-=======
             Ordering::Less => {
                 // Become a follower if the other replica's term is higher.
-                self.cluster.lock().unwrap().register_leader(None);
-                self.become_follower(term);
+                self.cluster.lock().await.register_leader(None);
+                self.become_follower(term).await;
             }
             _ => {}
         }
@@ -803,10 +612,9 @@
             && self_last_log_term <= last_log_term
         {
             // If the criteria are met, grant the vote.
-            let mut cluster = self.cluster.lock().unwrap();
+            let mut cluster = self.cluster.await.unwrap();
             cluster.register_leader(None);
             cluster.send_message(
->>>>>>> 466ed239
                 from_id,
                 Message::VoteResponse {
                     from_id: self.id,
@@ -815,12 +623,13 @@
                 },
             );
             self.voted_for = Some(from_id);
+            self.storage.lock().await.store_vote(Some(from_id));
             return;
         }
 
         // If the criteria are not met or if already voted for someone else, do
         // not grant the vote.
-        self.cluster.lock().unwrap().send_message(
+        self.cluster.lock().await.send_message(
             from_id,
             Message::VoteResponse {
                 from_id: self.id,
@@ -830,7 +639,7 @@
         );
     }
 
-    fn process_install_snapshot_request_as_follower(
+    async fn process_install_snapshot_request_as_follower(
         &mut self,
         from_id: ReplicaID,
         term: usize,
@@ -841,7 +650,7 @@
         _done: bool,
     ) {
         if self.current_term > term {
-            self.cluster.lock().unwrap().send_message(
+            self.cluster.lock().await.send_message(
                 from_id,
                 Message::InstallSnapshotResponse {
                     from_id: self.id,
@@ -862,7 +671,7 @@
         // guaranteed to not be committed yet (otherwise we wouldn't be
         // receiving the snapshot in the first place), so it is correct to
         // restore StateMachine state from the snapshot.
-        let mut state_machine = self.state_machine.lock().unwrap();
+        let mut state_machine = self.state_machine.await.unwrap();
         self.log.retain(|l| l.index > last_included_index);
         state_machine.set_snapshot(snapshot.clone());
         self.snapshot = Some(snapshot);
@@ -872,7 +681,7 @@
         // It is likely that the snapshot contained new information, so we need
         // to update our current term.
         self.current_term = self.get_last_log_term();
-        self.cluster.lock().unwrap().send_message(
+        self.cluster.lock().await.send_message(
             from_id,
             Message::InstallSnapshotResponse {
                 from_id: self.id,
@@ -923,17 +732,13 @@
             );
             return;
         }
-<<<<<<< HEAD
         let mut st = self.storage.lock().await;
-=======
-
-        let mut state_machine = self.state_machine.lock().unwrap();
->>>>>>> 466ed239
+        let mut state_machine = self.state_machine.lock().await;
         for entry in entries {
             // Drop local inconsistent logs.
             if entry.index <= self.get_last_log_index()
             && entry.term != self.get_term_at_index(entry.index).unwrap() {
-                for i in entry.index..self.log.len() {
+                for i in entry.index - self.index_offset..self.log.len() {
                     state_machine.register_transition_state(
                         self.log[i].transition.get_id(),
                         TransitionState::Abandoned(TransitionAbandonedReason::ConflictWithLeader)
@@ -944,14 +749,9 @@
             }
 
             // Push received logs.
-<<<<<<< HEAD
-            if entry.index == self.log.len() {
+            if entry.index == self.log.len() + self.index_offset {
                 self.log.push(entry.clone());
                 st.push_entry(entry);
-=======
-            if entry.index == self.log.len() + self.index_offset {
-                self.log.push(entry);
->>>>>>> 466ed239
             }
         }
 
@@ -960,15 +760,10 @@
         if commit_index > self.commit_index && !self.log.is_empty() {
             self.commit_index = cmp::min(commit_index, self.log[self.log.len() - 1].index);
         }
-<<<<<<< HEAD
-        self.cluster.lock().await.register_leader(Some(from_id));
-        self.cluster.lock().await.send_message(
-=======
-
-        let mut cluster = self.cluster.lock().unwrap();
+
+        let mut cluster = self.cluster.await.unwrap();
         cluster.register_leader(Some(from_id));
         cluster.send_message(
->>>>>>> 466ed239
             from_id,
             Message::AppendEntryResponse {
                 from_id: self.id,
@@ -980,11 +775,7 @@
         );
     }
 
-<<<<<<< HEAD
-    async fn process_message_as_follower(&mut self, message: Message<T>) {
-=======
-    fn process_message_as_follower(&mut self, message: Message<T, D>) {
->>>>>>> 466ed239
+    async fn process_message_as_follower(&mut self, message: Message<T, D>) {
         match message {
             Message::VoteRequest {
                 from_id,
@@ -1002,25 +793,6 @@
                 prev_log_term,
                 entries,
                 commit_index,
-<<<<<<< HEAD
-            } => {
-                self.process_append_entry_request_as_follower(
-                    from_id,
-                    term,
-                    prev_log_index,
-                    prev_log_term,
-                    entries,
-                    commit_index,
-                )
-                .await
-            }
-            Message::AppendEntryResponse { .. } => { /* ignore */ }
-            Message::VoteResponse { .. } => { /* ignore */ }
-        }
-    }
-
-    async fn process_message_as_candidate(&mut self, message: Message<T>) {
-=======
             } => self.process_append_entry_request_as_follower(
                 from_id,
                 term,
@@ -1028,7 +800,8 @@
                 prev_log_term,
                 entries,
                 commit_index,
-            ),
+            )
+            .await,
             Message::InstallSnapshotRequest {
                 from_id,
                 term,
@@ -1045,13 +818,13 @@
                 offset,
                 data,
                 done,
-            ),
+            )
+            .await,
             _ => { /* ignore */ }
         }
     }
 
-    fn process_message_as_candidate(&mut self, message: Message<T, D>) {
->>>>>>> 466ed239
+    async fn process_message_as_candidate(&mut self, message: Message<T, D>) {
         match message {
             Message::AppendEntryRequest { term, from_id, .. } => {
                 self.process_append_entry_request_as_candidate(term, from_id, message)
@@ -1065,22 +838,15 @@
                 from_id,
                 term,
                 vote_granted,
-<<<<<<< HEAD
-            } => {
-                self.process_vote_response_as_candidate(from_id, term, vote_granted)
-                    .await
-            }
-            Message::AppendEntryResponse { .. } => { /* ignore */ }
-=======
-            } => self.process_vote_response_as_candidate(from_id, term, vote_granted),
+            } => self.process_vote_response_as_candidate(from_id, term, vote_granted).await,
             Message::InstallSnapshotRequest { from_id, term, .. } => {
-                self.process_install_snapshot_request_as_candidate(from_id, term, message)
+                self.process_install_snapshot_request_as_candidate(from_id, term, message).await
             }
             _ => { /* ignore */ }
         }
     }
 
-    fn process_install_snapshot_request_as_candidate(
+    async fn process_install_snapshot_request_as_candidate(
         &mut self,
         from_id: ReplicaID,
         term: usize,
@@ -1090,11 +856,11 @@
         // active Leader, so convert self to a follower. If the term is smaller
         // than the current term, inform the sender of your current term.
         if term >= self.current_term {
-            self.cluster.lock().unwrap().register_leader(None);
+            self.cluster.lock().await.register_leader(None);
             self.become_follower(term);
             self.process_message(message);
         } else {
-            self.cluster.lock().unwrap().send_message(
+            self.cluster.lock().await.send_message(
                 from_id,
                 Message::InstallSnapshotResponse {
                     from_id: self.id,
@@ -1102,7 +868,6 @@
                     term: self.current_term,
                 },
             );
->>>>>>> 466ed239
         }
     }
 
@@ -1196,13 +961,8 @@
         // Leader's term. To carry out this operation as soon as the new Leader
         // emerges, append a no-op entry. This is a neat optimization described
         // in the part 8 of the paper.
-<<<<<<< HEAD
         let e = LogEntry {
-            index: self.log.len(),
-=======
-        self.log.push(LogEntry {
             index: self.log.len() + self.index_offset,
->>>>>>> 466ed239
             transition: self.noop_transition.clone(),
             term: self.current_term,
         };
@@ -1237,22 +997,13 @@
         self.broadcast_message(|_: usize| Message::VoteRequest {
             from_id: self.id,
             term: self.current_term,
-<<<<<<< HEAD
-            last_log_index: self.log.len() - 1,
-            last_log_term: self.log[self.log.len() - 1].term,
+            last_log_index: self.get_last_log_index(),
+            last_log_term: self.get_last_log_term(),
         })
         .await;
 
-        if self.peer_ids.len() == 0 {
+        if self.peer_ids.is_empty() {
             self.become_leader().await;
-=======
-            last_log_index: self.get_last_log_index(),
-            last_log_term: self.get_last_log_term(),
-        });
-
-        if self.peer_ids.is_empty() {
-            self.become_leader();
->>>>>>> 466ed239
         }
     }
 
