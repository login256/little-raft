--- conflicted
+++ resolved
@@ -9,49 +9,30 @@
 // Timer fires after the specified duration. The timer can be renewed.
 impl Timer {
     pub fn new(timeout: Duration) -> Timer {
-<<<<<<< HEAD
         let (tx, rx) = channel(1);
         thread::spawn(move || {
             thread::sleep(timeout);
             let _ = tx.send(());
         });
 
-=======
->>>>>>> 466ed239
         Timer {
-            timeout,
-            rx: Timer::get_timeout_channel(timeout),
+            timeout: timeout,
+            rx: rx,
         }
     }
 
     pub fn renew(&mut self) {
-<<<<<<< HEAD
         let (tx, rx) = channel(1);
         let timeout = self.timeout;
-=======
-        self.rx = Timer::get_timeout_channel(self.timeout);
-    }
-
-    pub fn get_rx(&self) -> &Receiver<()> {
-        &self.rx
-    }
-
-    fn get_timeout_channel(timeout: Duration) -> Receiver<()> {
-        let (tx, rx) = bounded(1);
->>>>>>> 466ed239
         thread::spawn(move || {
             thread::sleep(timeout);
             let _ = tx.send(());
         });
 
-<<<<<<< HEAD
         self.rx = rx;
     }
 
     pub fn get_rx(&mut self) -> &mut Receiver<()> {
         &mut self.rx
-=======
-        rx
->>>>>>> 466ed239
     }
 }