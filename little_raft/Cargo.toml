[package]
description = "The lightest distributed consensus library. Run your own replicated state machine!"
name = "little_raft"
version = "0.2.0"
authors = ["Ilya Andreev <iandre3@illinois.edu>"]
edition = "2018"
license = "MIT"
homepage = "https://github.com/andreev-io/little-raft"
repository = "https://github.com/andreev-io/little-raft"
readme = "../README.md"
keywords = ["distributed-systems", "raft", "consensus"]
categories = ["concurrency", "database", "database-implementations"]

# See more keys and their definitions at https://doc.rust-lang.org/cargo/reference/manifest.html

[dependencies]
rand = "0.8.3"
#tokio = { version = "1.11", features = ["full"] }
#crossbeam-channel = "0.5.1"
#crossbeam = "0.8.0"
madsim = { git = "https://github.com/madsys-dev/madsim.git", rev = "f4972ea" }
tokio = { git = "https://github.com/madsys-dev/madsim.git", rev = "f4972ea", package = "madsim-tokio", features=["full"] }
timer = "0.1.3"
time = "0.1.39"
<<<<<<< HEAD
serde = { version = "1.0.137", features = ["derive"] }
async-trait = "0.1.56"
log = "0.4.17"
log-derive = "0.4.1"
futures = "0.3.21"
=======
bytes = "0.4.7"
>>>>>>> 466ed239
<|MERGE_RESOLUTION|>--- conflicted
+++ resolved
@@ -22,12 +22,9 @@
 tokio = { git = "https://github.com/madsys-dev/madsim.git", rev = "f4972ea", package = "madsim-tokio", features=["full"] }
 timer = "0.1.3"
 time = "0.1.39"
-<<<<<<< HEAD
+bytes = "0.4.7"
 serde = { version = "1.0.137", features = ["derive"] }
 async-trait = "0.1.56"
 log = "0.4.17"
 log-derive = "0.4.1"
-futures = "0.3.21"
-=======
-bytes = "0.4.7"
->>>>>>> 466ed239
+futures = "0.3.21"